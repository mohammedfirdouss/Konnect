import * as anchor from "@coral-xyz/anchor";

import { Konnect } from "../target/types/konnect";
import {
  PublicKey,
  Keypair,
  SystemProgram,
  LAMPORTS_PER_SOL,
} from "@solana/web3.js";
import {
  TOKEN_PROGRAM_ID,
  ASSOCIATED_TOKEN_PROGRAM_ID,
  createMint,
  createAssociatedTokenAccount,
  mintTo,
  getAssociatedTokenAddress,
} from "@solana/spl-token";
import { expect } from "chai";

describe("konnect marketplace", () => {
  // Configure the client to use the local cluster
  const provider = anchor.AnchorProvider.env();
  anchor.setProvider(provider);

<<<<<<< HEAD
  const program = anchor.workspace.Konnect as Program<Konnect>;
=======
  const program = anchor.workspace.konnect as anchor.Program<Konnect>;
>>>>>>> 943544b6

  // Test accounts
  let marketplaceAuthority: Keypair;
  let merchant: Keypair;
  let buyer: Keypair;
  let mint: PublicKey;
  let marketplacePda: PublicKey;
  let merchantPda: PublicKey;
  let listingPda: PublicKey;

  // Token accounts
  let marketplaceAuthorityAta: PublicKey;
  let merchantAta: PublicKey;
  let buyerAta: PublicKey;
  let treasuryAta: PublicKey;

  before(async () => {
    // Use your CLI wallet as the funding account
    const fundingWallet = provider.wallet as anchor.Wallet;

    // Initialize test accounts
    marketplaceAuthority = Keypair.generate();
    merchant = Keypair.generate();
    buyer = Keypair.generate();

    // Transfer SOL from your CLI wallet to test accounts
    const transferAmount = 0.5 * LAMPORTS_PER_SOL; // 0.5 SOL each

    const transferToAuthority = new anchor.web3.Transaction().add(
      anchor.web3.SystemProgram.transfer({
        fromPubkey: fundingWallet.publicKey,
        toPubkey: marketplaceAuthority.publicKey,
        lamports: transferAmount,
      })
    );

    const transferToMerchant = new anchor.web3.Transaction().add(
      anchor.web3.SystemProgram.transfer({
        fromPubkey: fundingWallet.publicKey,
        toPubkey: merchant.publicKey,
        lamports: transferAmount,
      })
    );

    const transferToBuyer = new anchor.web3.Transaction().add(
      anchor.web3.SystemProgram.transfer({
        fromPubkey: fundingWallet.publicKey,
        toPubkey: buyer.publicKey,
        lamports: transferAmount,
      })
    );

    // Send transfers
    await provider.sendAndConfirm(transferToAuthority);
    await provider.sendAndConfirm(transferToMerchant);
    await provider.sendAndConfirm(transferToBuyer);

    // Wait for transfers to confirm
    await new Promise((resolve) => setTimeout(resolve, 1000));

    // Create a test token mint
    mint = await createMint(
      provider.connection,
      marketplaceAuthority,
      marketplaceAuthority.publicKey,
      null,
      6 // USDC has 6 decimals
    );

    // Create Associated Token Accounts
    marketplaceAuthorityAta = await createAssociatedTokenAccount(
      provider.connection,
      marketplaceAuthority,
      mint,
      marketplaceAuthority.publicKey
    );

    merchantAta = await createAssociatedTokenAccount(
      provider.connection,
      merchant,
      mint,
      merchant.publicKey
    );

    buyerAta = await createAssociatedTokenAccount(
      provider.connection,
      buyer,
      mint,
      buyer.publicKey
    );

    // Mint tokens to buyer for testing purchases
    await mintTo(
      provider.connection,
      buyer,
      mint,
      buyerAta,
      marketplaceAuthority,
      1000 * 10 ** 6 // 1000 USDC (with 6 decimals)
    );

    // Calculate PDAs
    [marketplacePda] = PublicKey.findProgramAddressSync(
      [Buffer.from("marketplace"), marketplaceAuthority.publicKey.toBuffer()],
      program.programId
    );

    [merchantPda] = PublicKey.findProgramAddressSync(
      [
        Buffer.from("merchant"),
        marketplacePda.toBuffer(),
        merchant.publicKey.toBuffer(),
      ],
      program.programId
    );

    [listingPda] = PublicKey.findProgramAddressSync(
      [
        Buffer.from("listing"),
        marketplacePda.toBuffer(),
        merchantPda.toBuffer(),
        mint.toBuffer(),
      ],
      program.programId
    );

    // Treasury ATA (owned by marketplace authority)
    treasuryAta = await getAssociatedTokenAddress(
      mint,
      marketplaceAuthority.publicKey
    );
  });

  describe("Marketplace Management", () => {
    it("Initializes marketplace", async () => {
      const feeBps = 250; // 2.5%

      await program.methods
        .initMarketplace(feeBps)
        .accounts({
          marketplace: marketplacePda,
          authority: marketplaceAuthority.publicKey,
          systemProgram: SystemProgram.programId,
        }as any)
        .signers([marketplaceAuthority])
        .rpc();

      // Verify marketplace was created correctly
      const marketplaceAccount = await program.account.marketplace.fetch(
        marketplacePda
      );

      expect(marketplaceAccount.authority.toString()).to.equal(
        marketplaceAuthority.publicKey.toString()
      );
      expect(marketplaceAccount.feeBps).to.equal(feeBps);
    });

    it("Updates marketplace fee", async () => {
      const newFeeBps = 300; // 3%

      await program.methods
        .updateMarketplace(newFeeBps, null)
        .accounts({
          marketplace: marketplacePda,
          authority: marketplaceAuthority.publicKey,
        }as any)
        .signers([marketplaceAuthority])
        .rpc();

      const marketplaceAccount = await program.account.marketplace.fetch(
        marketplacePda
      );
      expect(marketplaceAccount.feeBps).to.equal(newFeeBps);
    });

    it("Fails to set fee above 10%", async () => {
      try {
        await program.methods
          .updateMarketplace(1001, null) // 10.01%
          .accounts({
            marketplace: marketplacePda,
            authority: marketplaceAuthority.publicKey,
          }as any)
          .signers([marketplaceAuthority])
          .rpc();

        expect.fail("Should have failed with fee too high error");
      } catch (err) {
        expect(err.toString()).to.include("FeeTooHigh");
      }
    });
  });

  describe("Merchant Management", () => {
    it("Registers merchant", async () => {
      await program.methods
        .registerMerchant()
        .accounts({
          marketplace: marketplacePda,
          merchant: merchantPda,
          owner: merchant.publicKey,
          systemProgram: SystemProgram.programId,
        }as any)
        .signers([merchant])
        .rpc();

      const merchantAccount = await program.account.merchant.fetch(merchantPda);
      expect(merchantAccount.marketplace.toString()).to.equal(
        marketplacePda.toString()
      );
      expect(merchantAccount.owner.toString()).to.equal(
        merchant.publicKey.toString()
      );
      expect(merchantAccount.verified).to.equal(false);
    });

    it("Sets merchant verification status", async () => {
      await program.methods
        .setMerchantStatus(true)
        .accounts({
          merchant: merchantPda,
          marketplace: marketplacePda,
          authority: marketplaceAuthority.publicKey,
        }as any)
        .signers([marketplaceAuthority])
        .rpc();

      const merchantAccount = await program.account.merchant.fetch(merchantPda);
      expect(merchantAccount.verified).to.equal(true);
    });
  });

  describe("Listing Management", () => {
    it("Creates a goods listing", async () => {
      const price = new anchor.BN(100 * 10 ** 6); // 100 USDC
      const quantity = 10;
      const isService = false;

      await program.methods
        .createListing(price, quantity, isService)
        .accounts({
          marketplace: marketplacePda,
          merchant: merchantPda,
          owner: merchant.publicKey,
          listing: listingPda,
          mint: mint,
          systemProgram: SystemProgram.programId,
        }as any)
        .signers([merchant])
        .rpc();

      const listingAccount = await program.account.listing.fetch(listingPda);
      expect(listingAccount.price.toString()).to.equal(price.toString());
      expect(listingAccount.quantity).to.equal(quantity);
      expect(listingAccount.isService).to.equal(isService);
      expect(listingAccount.active).to.equal(true);
    });

    it("Updates listing", async () => {
      const newPrice = new anchor.BN(150 * 10 ** 6); // 150 USDC
      const newQuantity = 15;

      await program.methods
        .updateListing(newPrice, newQuantity, null)
        .accounts({
          listing: listingPda,
          seller: merchant.publicKey,
        }as any)
        .signers([merchant])
        .rpc();

      const listingAccount = await program.account.listing.fetch(listingPda);
      expect(listingAccount.price.toString()).to.equal(newPrice.toString());
      expect(listingAccount.quantity).to.equal(newQuantity);
    });
  });

  describe("Goods Purchase Flow", () => {
    let referenceKey: Keypair;

    beforeEach(() => {
      referenceKey = Keypair.generate();
    });

    it("Buys goods successfully", async () => {
      const quantity = 2;
      const listingAccount = await program.account.listing.fetch(listingPda);
      const expectedTotal = listingAccount.price.toNumber() * quantity;
      const expectedFee = Math.floor((expectedTotal * 300) / 10000); // 3% fee
      const expectedSellerAmount = expectedTotal - expectedFee;

      // Get initial balances
      const initialBuyerBalance = (
        await provider.connection.getTokenAccountBalance(buyerAta)
      ).value.amount;
      const initialMerchantBalance = (
        await provider.connection.getTokenAccountBalance(merchantAta)
      ).value.amount;

      await program.methods
        .buyNow(quantity, referenceKey.publicKey)
        .accounts({
          listing: listingPda,
          marketplace: marketplacePda,
          buyer: buyer.publicKey,
          buyerAta: buyerAta,
          sellerAta: merchantAta,
          treasuryAta: treasuryAta,
          mint: mint,
          tokenProgram: TOKEN_PROGRAM_ID,
        }as any)
        .remainingAccounts([
          {
            pubkey: referenceKey.publicKey,
            isWritable: false,
            isSigner: false,
          },
        ])
        .signers([buyer])
        .rpc();

      // Verify balances changed correctly
      const finalBuyerBalance = (
        await provider.connection.getTokenAccountBalance(buyerAta)
      ).value.amount;
      const finalMerchantBalance = (
        await provider.connection.getTokenAccountBalance(merchantAta)
      ).value.amount;
      const finalTreasuryBalance = (
        await provider.connection.getTokenAccountBalance(treasuryAta)
      ).value.amount;

      expect(
        parseInt(initialBuyerBalance) - parseInt(finalBuyerBalance)
      ).to.equal(expectedTotal);
      expect(
        parseInt(finalMerchantBalance) - parseInt(initialMerchantBalance)
      ).to.equal(expectedSellerAmount);
      expect(parseInt(finalTreasuryBalance)).to.equal(expectedFee);

      // Verify listing quantity was decremented
      const updatedListing = await program.account.listing.fetch(listingPda);
      expect(updatedListing.quantity).to.equal(15 - quantity);
    });

    it("Fails to buy inactive listing", async () => {
      // First deactivate the listing
      await program.methods
        .updateListing(null, null, false)
        .accounts({
          listing: listingPda,
          seller: merchant.publicKey,
        }as any)
        .signers([merchant])
        .rpc();

      try {
        await program.methods
          .buyNow(1, referenceKey.publicKey)
          .accounts({
            listing: listingPda,
            marketplace: marketplacePda,
            buyer: buyer.publicKey,
            buyerAta: buyerAta,
            sellerAta: merchantAta,
            treasuryAta: treasuryAta,
            mint: mint,
            tokenProgram: TOKEN_PROGRAM_ID,
          }as any)
          .remainingAccounts([
            {
              pubkey: referenceKey.publicKey,
              isWritable: false,
              isSigner: false,
            },
          ])
          .signers([buyer])
          .rpc();

        expect.fail("Should have failed with listing inactive error");
      } catch (err) {
        expect(err.toString()).to.include("ListingInactive");
      }

      // Reactivate for other tests
      await program.methods
        .updateListing(null, null, true)
        .accounts({
          listing: listingPda,
          seller: merchant.publicKey,
        }as any)
        .signers([merchant])
        .rpc();
    });
  });

  describe("Service Escrow Flow", () => {
    let serviceListingPda: PublicKey;
    let escrowPda: PublicKey;
    let vaultAta: PublicKey;
    let referenceKey: Keypair;
    let serviceMint: PublicKey;
    let serviceBuyerAta: PublicKey;
    let serviceMerchantAta: PublicKey;
    let serviceTreasuryAta: PublicKey;

    before(async () => {
      // Since we already have a goods listing, we need to create a new one for services
      // For simplicity, let's create a new mint for service listings
      serviceMint = await createMint(
        provider.connection,
        marketplaceAuthority,
        marketplaceAuthority.publicKey,
        null,
        6
      );

      serviceBuyerAta = await createAssociatedTokenAccount(
        provider.connection,
        buyer,
        serviceMint,
        buyer.publicKey
      );

      serviceMerchantAta = await createAssociatedTokenAccount(
        provider.connection,
        merchant,
        serviceMint,
        merchant.publicKey
      );

      serviceTreasuryAta = await getAssociatedTokenAddress(
        serviceMint,
        marketplaceAuthority.publicKey
      );

      // Mint tokens to buyer
      await mintTo(
        provider.connection,
        buyer,
        serviceMint,
        serviceBuyerAta,
        marketplaceAuthority,
        1000 * 10 ** 6
      );

      [serviceListingPda] = PublicKey.findProgramAddressSync(
        [
          Buffer.from("listing"),
          marketplacePda.toBuffer(),
          merchantPda.toBuffer(),
          serviceMint.toBuffer(),
        ],
        program.programId
      );

      // Create service listing
      await program.methods
        .createListing(new anchor.BN(200 * 10 ** 6), 1, true) // 200 USDC service
        .accounts({
          marketplace: marketplacePda,
          merchant: merchantPda,
          owner: merchant.publicKey,
          listing: serviceListingPda,
          mint: serviceMint,
          systemProgram: SystemProgram.programId,
        } as any)
        .signers([merchant])
        .rpc();

      [escrowPda] = PublicKey.findProgramAddressSync(
        [
          Buffer.from("escrow"),
          serviceListingPda.toBuffer(),
          buyer.publicKey.toBuffer(),
        ],
        program.programId
      );

      vaultAta = await getAssociatedTokenAddress(serviceMint, escrowPda, true);

      referenceKey = Keypair.generate();
    });

    it("Creates service order with escrow", async () => {
      await program.methods
        .createServiceOrder(referenceKey.publicKey)
        .accounts({
          marketplace: marketplacePda,
          listing: serviceListingPda,
          buyer: buyer.publicKey,
          buyerAta: serviceBuyerAta,
          escrow: escrowPda,
          vault: vaultAta,
          mint: serviceMint,
          tokenProgram: TOKEN_PROGRAM_ID,
          associatedTokenProgram: ASSOCIATED_TOKEN_PROGRAM_ID,
          systemProgram: SystemProgram.programId,
        }as any)
        .remainingAccounts([
          {
            pubkey: referenceKey.publicKey,
            isWritable: false,
            isSigner: false,
          },
        ])
        .signers([buyer])
        .rpc();

      // Verify escrow was created
      const escrowAccount = await program.account.escrow.fetch(escrowPda);
      expect(escrowAccount.buyer.toString()).to.equal(
        buyer.publicKey.toString()
      );
      expect(escrowAccount.released).to.equal(false);

      // Verify funds are in vault
      const vaultBalance = (
        await provider.connection.getTokenAccountBalance(vaultAta)
      ).value.amount;
      expect(parseInt(vaultBalance)).to.equal(200 * 10 ** 6);
    });

    it("Releases service order", async () => {
      const initialMerchantBalance = (
        await provider.connection.getTokenAccountBalance(serviceMerchantAta)
      ).value.amount;

      await program.methods
        .releaseServiceOrder()
        .accounts({
          escrow: escrowPda,
          marketplace: marketplacePda,
          listing: serviceListingPda,
          buyer: buyer.publicKey,
          sellerAta: serviceMerchantAta,
          treasuryAta: serviceTreasuryAta,
          vault: vaultAta,
          tokenProgram: TOKEN_PROGRAM_ID,
          systemProgram: SystemProgram.programId,
        }as any)
        .signers([buyer])
        .rpc();

      // Verify escrow is marked as released
      const escrowAccount = await program.account.escrow.fetch(escrowPda);
      expect(escrowAccount.released).to.equal(true);

      // Verify funds were distributed correctly
      const finalMerchantBalance = (
        await provider.connection.getTokenAccountBalance(serviceMerchantAta)
      ).value.amount;
      const treasuryBalance = (
        await provider.connection.getTokenAccountBalance(serviceTreasuryAta)
      ).value.amount;

      const totalAmount = 200 * 10 ** 6;
      const expectedFee = Math.floor((totalAmount * 300) / 10000); // 3% fee
      const expectedMerchantAmount = totalAmount - expectedFee;

      expect(
        parseInt(finalMerchantBalance) - parseInt(initialMerchantBalance)
      ).to.equal(expectedMerchantAmount);
      expect(parseInt(treasuryBalance)).to.equal(expectedFee);

      // Verify vault is closed
      try {
        await provider.connection.getTokenAccountBalance(vaultAta);
        expect.fail("Vault should be closed");
      } catch (err) {
        expect(err.toString()).to.include("could not find account");
      }
    });
  });

  describe("Service Cancellation Flow", () => {
    let cancelServiceListingPda: PublicKey;
    let cancelEscrowPda: PublicKey;
    let cancelVaultAta: PublicKey;
    let cancelReferenceKey: Keypair;
    let cancelServiceMint: PublicKey;
    let cancelServiceBuyerAta: PublicKey;

    it("Creates and cancels service order", async () => {
      // Create a new service listing for cancellation test
      cancelServiceMint = await createMint(
        provider.connection,
        marketplaceAuthority,
        marketplaceAuthority.publicKey,
        null,
        6
      );

      cancelServiceBuyerAta = await createAssociatedTokenAccount(
        provider.connection,
        buyer,
        cancelServiceMint,
        buyer.publicKey
      );

      // Mint tokens to buyer
      await mintTo(
        provider.connection,
        buyer,
        cancelServiceMint,
        cancelServiceBuyerAta,
        marketplaceAuthority,
        1000 * 10 ** 6
      );

      [cancelServiceListingPda] = PublicKey.findProgramAddressSync(
        [
          Buffer.from("listing"),
          marketplacePda.toBuffer(),
          merchantPda.toBuffer(),
          cancelServiceMint.toBuffer(),
        ],
        program.programId
      );

      // Create service listing
      await program.methods
        .createListing(new anchor.BN(100 * 10 ** 6), 1, true) // 100 USDC service
        .accounts({
          marketplace: marketplacePda,
          merchant: merchantPda,
          owner: merchant.publicKey,
          listing: cancelServiceListingPda,
          mint: cancelServiceMint,
          systemProgram: SystemProgram.programId,
        }as any)
        .signers([merchant])
        .rpc();

      [cancelEscrowPda] = PublicKey.findProgramAddressSync(
        [
          Buffer.from("escrow"),
          cancelServiceListingPda.toBuffer(),
          buyer.publicKey.toBuffer(),
        ],
        program.programId
      );

      cancelVaultAta = await getAssociatedTokenAddress(
        cancelServiceMint,
        cancelEscrowPda,
        true
      );

      cancelReferenceKey = Keypair.generate();

      // Create service order
      await program.methods
        .createServiceOrder(cancelReferenceKey.publicKey)
        .accounts({
          marketplace: marketplacePda,
          listing: cancelServiceListingPda,
          buyer: buyer.publicKey,
          buyerAta: cancelServiceBuyerAta,
          escrow: cancelEscrowPda,
          vault: cancelVaultAta,
          mint: cancelServiceMint,
          tokenProgram: TOKEN_PROGRAM_ID,
          associatedTokenProgram: ASSOCIATED_TOKEN_PROGRAM_ID,
          systemProgram: SystemProgram.programId,
        }as any)
        .remainingAccounts([
          {
            pubkey: cancelReferenceKey.publicKey,
            isWritable: false,
            isSigner: false,
          },
        ])
        .signers([buyer])
        .rpc();

      // Get initial buyer balance
      const initialBuyerBalance = (
        await provider.connection.getTokenAccountBalance(cancelServiceBuyerAta)
      ).value.amount;

      // Cancel the service order
      await program.methods
        .cancelServiceOrder()
        .accounts({
          escrow: cancelEscrowPda,
          marketplace: marketplacePda,
          buyer: buyer.publicKey,
          buyerAta: cancelServiceBuyerAta,
          vault: cancelVaultAta,
          tokenProgram: TOKEN_PROGRAM_ID,
        }as any)
        .signers([buyer])
        .rpc();

      // Verify funds were returned to buyer
      const finalBuyerBalance = (
        await provider.connection.getTokenAccountBalance(cancelServiceBuyerAta)
      ).value.amount;

      expect(parseInt(finalBuyerBalance)).to.equal(
        parseInt(initialBuyerBalance) + 100 * 10 ** 6
      );

      // Verify escrow is marked as released
      const escrowAccount = await program.account.escrow.fetch(cancelEscrowPda);
      expect(escrowAccount.released).to.equal(true);
    });
  });
});<|MERGE_RESOLUTION|>--- conflicted
+++ resolved
@@ -22,11 +22,7 @@
   const provider = anchor.AnchorProvider.env();
   anchor.setProvider(provider);
 
-<<<<<<< HEAD
-  const program = anchor.workspace.Konnect as Program<Konnect>;
-=======
   const program = anchor.workspace.konnect as anchor.Program<Konnect>;
->>>>>>> 943544b6
 
   // Test accounts
   let marketplaceAuthority: Keypair;
