--- conflicted
+++ resolved
@@ -31,9 +31,7 @@
     if user is None:
         raise credentials_exception
 
-<<<<<<< HEAD
     return User.model_validate(user)
-=======
     return User(
         id=user.id,
         username=user.username,
@@ -41,8 +39,6 @@
         full_name=user.full_name,
         is_active=user.is_active,
     )
->>>>>>> 43132abc
-
 
 async def get_current_active_user(
     current_user: User = Depends(get_current_user),
