--- conflicted
+++ resolved
@@ -25,7 +25,6 @@
 Base = declarative_base()
 
 
-<<<<<<< HEAD
 def get_db() -> Generator[Session, None, None]:
     """Dependency to get database session"""
     db = SessionLocal()
@@ -33,7 +32,6 @@
         yield db
     finally:
         db.close()
-=======
     hashed_password = get_password_hash(user.password)
     db_user = UserInDB(
         id=user_id_counter,
@@ -46,7 +44,7 @@
     fake_users_db[user.username] = db_user
     user_id_counter += 1
     return db_user
->>>>>>> 43132abc
+
 
 
 def create_tables():
