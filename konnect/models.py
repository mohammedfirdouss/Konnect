--- conflicted
+++ resolved
@@ -8,21 +8,17 @@
 
 from .database import Base
 
-<<<<<<< HEAD
-=======
 class UserBase(BaseModel):
     """Base user model"""
 
     username: str
     email: str
     full_name: Optional[str] = None
->>>>>>> 43132abc
 
 class User(Base):
     """User model"""
     __tablename__ = "users"
 
-<<<<<<< HEAD
     id = Column(Integer, primary_key=True, index=True)
     username = Column(String(50), unique=True, index=True, nullable=False)
     email = Column(String(255), unique=True, index=True, nullable=False)
@@ -31,25 +27,22 @@
     is_active = Column(Boolean, default=True)
     created_at = Column(DateTime, default=lambda: datetime.now(timezone.utc))
     updated_at = Column(DateTime, default=lambda: datetime.now(timezone.utc), onupdate=lambda: datetime.now(timezone.utc))
-=======
-class UserCreate(UserBase):
+
+    class UserCreate(UserBase):
     """User creation model"""
 
     password: str
->>>>>>> 43132abc
 
     # Relationships
     marketplaces = relationship("Marketplace", back_populates="owner")
     listings = relationship("Listing", back_populates="user")
 
-<<<<<<< HEAD
-=======
 class User(UserBase):
     """User response model"""
 
     id: int
     is_active: bool = True
->>>>>>> 43132abc
+
 
 class Marketplace(Base):
     """Marketplace model"""
@@ -63,7 +56,6 @@
     created_at = Column(DateTime, default=lambda: datetime.now(timezone.utc))
     updated_at = Column(DateTime, default=lambda: datetime.now(timezone.utc), onupdate=lambda: datetime.now(timezone.utc))
 
-<<<<<<< HEAD
     # Relationships
     owner = relationship("User", back_populates="marketplaces")
     listings = relationship("Listing", back_populates="marketplace")
@@ -72,7 +64,6 @@
 class Listing(Base):
     """Listing model for goods and services"""
     __tablename__ = "listings"
-=======
 class UserInDB(User):
     """User model for database storage"""
 
@@ -84,7 +75,6 @@
 
     access_token: str
     token_type: str
->>>>>>> 43132abc
 
     id = Column(Integer, primary_key=True, index=True)
     title = Column(String(255), nullable=False, index=True)
@@ -97,13 +87,10 @@
     created_at = Column(DateTime, default=lambda: datetime.now(timezone.utc))
     updated_at = Column(DateTime, default=lambda: datetime.now(timezone.utc), onupdate=lambda: datetime.now(timezone.utc))
 
-<<<<<<< HEAD
     # Relationships
     marketplace = relationship("Marketplace", back_populates="listings")
     user = relationship("User", back_populates="listings")
-=======
 class TokenData(BaseModel):
     """Token data model"""
 
-    username: Optional[str] = None
->>>>>>> 43132abc
+    username: Optional[str] = None